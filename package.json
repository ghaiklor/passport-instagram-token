{
  "name": "passport-instagram-token",
  "version": "0.0.0-semantic-release",
  "description": "Passport strategy for authenticating with Instagram via OAuth2 access tokens",
  "main": "lib/index.js",
  "scripts": {
    "compile": "babel src --out-dir lib",
    "coveralls": "cat coverage/lcov.info | coveralls",
    "prepublish": "npm run compile",
    "semantic-release": "semantic-release pre && npm publish && semantic-release post",
    "test": "babel-node ./node_modules/.bin/isparta cover _mocha"
  },
  "repository": {
    "type": "git",
    "url": "https://github.com/ghaiklor/passport-instagram-token.git"
  },
  "keywords": [
    "passport",
    "instagram",
    "token",
    "auth",
    "authentication"
  ],
  "author": "ghaiklor",
  "license": "MIT",
  "bugs": {
    "url": "https://github.com/ghaiklor/passport-instagram-token/issues"
  },
  "homepage": "https://github.com/ghaiklor/passport-instagram-token",
  "dependencies": {
    "passport-oauth": "1.0.0"
  },
  "devDependencies": {
    "babel-cli": "6.26.0",
    "babel-plugin-add-module-exports": "0.2.1",
    "babel-preset-es2015": "6.24.1",
    "chai": "4.1.1",
    "chai-passport-strategy": "1.0.1",
    "coveralls": "2.13.1",
    "cz-conventional-changelog": "2.1.0",
    "isparta": "4.0.0",
<<<<<<< HEAD
    "mocha": "4.1.0",
    "semantic-release": "8.2.0",
=======
    "mocha": "3.5.1",
    "semantic-release": "11.0.2",
>>>>>>> 03b6f54d
    "sinon": "4.1.0"
  },
  "config": {
    "commitizen": {
      "path": "./node_modules/cz-conventional-changelog"
    }
  },
  "publishConfig": {
    "tag": "latest"
  },
  "release": {
    "branch": "master"
  }
}<|MERGE_RESOLUTION|>--- conflicted
+++ resolved
@@ -39,13 +39,8 @@
     "coveralls": "2.13.1",
     "cz-conventional-changelog": "2.1.0",
     "isparta": "4.0.0",
-<<<<<<< HEAD
     "mocha": "4.1.0",
-    "semantic-release": "8.2.0",
-=======
-    "mocha": "3.5.1",
     "semantic-release": "11.0.2",
->>>>>>> 03b6f54d
     "sinon": "4.1.0"
   },
   "config": {
