{
  "name": "passport-instagram-token",
  "version": "0.0.0-semantic-release",
  "description": "Passport strategy for authenticating with Instagram via OAuth2 access tokens",
  "main": "lib/index.js",
  "scripts": {
    "compile": "babel src --out-dir lib",
    "coveralls": "cat coverage/lcov.info | coveralls",
    "prepublish": "npm run compile",
    "semantic-release": "semantic-release pre && npm publish && semantic-release post",
    "test": "babel-node ./node_modules/.bin/isparta cover _mocha"
  },
  "repository": {
    "type": "git",
    "url": "https://github.com/ghaiklor/passport-instagram-token.git"
  },
  "keywords": [
    "passport",
    "instagram",
    "token",
    "auth",
    "authentication"
  ],
  "author": "ghaiklor",
  "license": "MIT",
  "bugs": {
    "url": "https://github.com/ghaiklor/passport-instagram-token/issues"
  },
  "homepage": "https://github.com/ghaiklor/passport-instagram-token",
  "dependencies": {
    "passport-oauth": "1.0.0"
  },
  "devDependencies": {
    "babel-cli": "6.26.0",
    "babel-plugin-add-module-exports": "0.2.1",
    "babel-preset-es2015": "6.24.1",
    "chai": "4.1.1",
    "chai-passport-strategy": "1.0.1",
    "coveralls": "3.0.1",
    "cz-conventional-changelog": "2.1.0",
    "isparta": "4.0.0",
    "mocha": "5.1.0",
<<<<<<< HEAD
    "semantic-release": "15.4.2",
    "sinon": "5.0.1"
=======
    "semantic-release": "15.1.6",
    "sinon": "5.0.8"
>>>>>>> 0bef3a8a
  },
  "config": {
    "commitizen": {
      "path": "./node_modules/cz-conventional-changelog"
    }
  },
  "publishConfig": {
    "tag": "latest"
  },
  "release": {
    "branch": "master"
  }
}<|MERGE_RESOLUTION|>--- conflicted
+++ resolved
@@ -40,13 +40,8 @@
     "cz-conventional-changelog": "2.1.0",
     "isparta": "4.0.0",
     "mocha": "5.1.0",
-<<<<<<< HEAD
     "semantic-release": "15.4.2",
-    "sinon": "5.0.1"
-=======
-    "semantic-release": "15.1.6",
     "sinon": "5.0.8"
->>>>>>> 0bef3a8a
   },
   "config": {
     "commitizen": {
